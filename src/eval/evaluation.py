--- conflicted
+++ resolved
@@ -734,11 +734,7 @@
     subtitle += f"Cases: {num_cases}, Controls: {num_controls}"
     if table_name != "crossval":
         subtitle = f"Evaluated on: {table_name}\n{subtitle}"
-<<<<<<< HEAD
-    subtitle = "\n{subtitle}"
-=======
     subtitle = f"\n{subtitle}"
->>>>>>> d19571e3
 
     # ROC Curve
     def plot_roc(ax):
